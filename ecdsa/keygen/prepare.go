// Copyright © 2019 Binance
//
// This file is part of Binance. The full Binance copyright notice, including
// terms governing use, modification, and redistribution, is contained in the
// file LICENSE at the root of the source code distribution tree.

package keygen

import (
	"crypto/ecdsa"
	"crypto/rand"
	"errors"
	"math/big"
	"runtime"
	"time"

	"github.com/binance-chain/tss-lib/common"
	"github.com/binance-chain/tss-lib/crypto/paillier"
	"github.com/binance-chain/tss-lib/ecdsa"
	"github.com/binance-chain/tss-lib/tss"
)

const (
	safePrimeBitLen = 1024
)

var (
	one = big.NewInt(1)
)

// GeneratePreParams finds two safe primes and computes the Paillier secret required for the protocol.
// This can be a time consuming process so it is recommended to do it out-of-band.
// If not specified, a concurrency value equal to the number of available CPU cores will be used.
func GeneratePreParams(timeout time.Duration, optionalConcurrency ...int) (*LocalPreParams, error) {
	var concurrency int
	if 0 < len(optionalConcurrency) {
		if 1 < len(optionalConcurrency) {
			panic(errors.New("GeneratePreParams: expected 0 or 1 item in `optionalConcurrency`"))
		}
		concurrency = optionalConcurrency[0]
	} else {
		concurrency = runtime.NumCPU()
	}
	if concurrency /= 3; concurrency < 1 {
		concurrency = 1
<<<<<<< HEAD
=======
	}

	// prepare for concurrent Paillier and safe prime generation
	paiCh := make(chan *paillier.PrivateKey, 1)
	authECDSACh := make(chan *ecdsa.PrivateKey, 1)
	sgpCh := make(chan []*common.GermainSafePrime, 1)

	// 4. generate Paillier public key E_i, private key and proof
	go func(ch chan<- *paillier.PrivateKey) {
		common.Logger.Info("generating the Paillier modulus, please wait...")
		start := time.Now()
		// more concurrency weight is assigned here because the paillier primes have a requirement of having "large" P-Q
		PiPaillierSk, _, err := paillier.GenerateKeyPair(paillierModulusLen, timeout, concurrency*2)
		if err != nil {
			ch <- nil
			return
		}
		common.Logger.Infof("paillier modulus generated. took %s\n", time.Since(start))
		ch <- PiPaillierSk
	}(paiCh)

	// 4.5 generate an ECDSA key pair to authenticate the player's signature share.
	go func(ch chan<- *ecdsa.PrivateKey) {
		common.Logger.Info("generating the ECDSA keys for party authentication, please wait...")
		start := time.Now()
		key, err := ecdsa.GenerateKey(tss.EC(), rand.Reader)
		if err != nil {
			ch <- nil
			return
		}
		common.Logger.Infof("party auth ECDSA keys generated. took %s\n", time.Since(start))
		ch <- key
	}(authECDSACh)

	// 5-7. generate safe primes for ZKPs used later on
	go func(ch chan<- []*common.GermainSafePrime) {
		var err error
		common.Logger.Info("generating the safe primes for the signing proofs, please wait...")
		start := time.Now()
		sgps, err := common.GetRandomSafePrimesConcurrent(safePrimeBitLen, 2, timeout, concurrency)
		if err != nil {
			ch <- nil
			return
		}
		common.Logger.Infof("safe primes generated. took %s\n", time.Since(start))
		ch <- sgps
	}(sgpCh)

	// this ticker will print a log statement while the generating is still in progress
	logProgressTicker := time.NewTicker(logProgressTickInterval)

	// errors can be thrown in the following code; consume chans to end goroutines here
	var sgps []*common.GermainSafePrime
	var paiSK *paillier.PrivateKey
	var authEcdsaKey *ecdsa.PrivateKey
consumer:
	for {
		select {
		case <-logProgressTicker.C:
			common.Logger.Info("still generating primes...")
		case sgps = <-sgpCh:
			if sgps == nil ||
				sgps[0] == nil || sgps[1] == nil ||
				!sgps[0].Prime().ProbablyPrime(30) || !sgps[1].Prime().ProbablyPrime(30) ||
				!sgps[0].SafePrime().ProbablyPrime(30) || !sgps[1].SafePrime().ProbablyPrime(30) {
				return nil, errors.New("timeout or error while generating the safe primes")
			}
			if paiSK != nil && authEcdsaKey != nil {
				break consumer
			}
		case authEcdsaKey = <-authECDSACh:
			if authEcdsaKey == nil {
				return nil, errors.New("timeout or error while generating the ECDSA party authentication keys")
			}
			if sgps != nil && paiSK != nil {
				break consumer
			}
		case paiSK = <-paiCh:
			if paiSK == nil {
				return nil, errors.New("timeout or error while generating the Paillier secret key")
			}
			if sgps != nil && authEcdsaKey != nil {
				break consumer
			}
		}
>>>>>>> c58e4b5a
	}

<<<<<<< HEAD
	common.Logger.Info("generating the safe primes for the signing proofs, please wait...")
	start := time.Now()
	sgps, err := common.GetRandomSafePrimesConcurrent(safePrimeBitLen, 2, timeout, concurrency)
	if err != nil {
		// ch <- nil
		return nil, err
	}
	common.Logger.Infof("safe primes generated. took %s\n", time.Since(start))

	if sgps == nil || sgps[0] == nil || sgps[1] == nil ||
		!sgps[0].Prime().ProbablyPrime(30) || !sgps[1].Prime().ProbablyPrime(30) ||
		!sgps[0].SafePrime().ProbablyPrime(30) || !sgps[1].SafePrime().ProbablyPrime(30) {
		return nil, errors.New("error while generating the safe primes")
	}

	P, Q := sgps[0].SafePrime(), sgps[1].SafePrime()
	paiPK := &paillier.PublicKey{N: new(big.Int).Mul(P, Q)}
	// phiN = P-1 * Q-1
	PMinus1, QMinus1 := new(big.Int).Sub(P, one), new(big.Int).Sub(Q, one)
	phiN := new(big.Int).Mul(PMinus1, QMinus1)
	// lambdaN = lcm(P−1, Q−1)
	gcd := new(big.Int).GCD(nil, nil, PMinus1, QMinus1)
	lambdaN := new(big.Int).Div(phiN, gcd)
	paiSK := &paillier.PrivateKey{PublicKey: *paiPK, LambdaN: lambdaN, PhiN: phiN}
=======
	P, Q := sgps[0].SafePrime(), sgps[1].SafePrime()
>>>>>>> c58e4b5a
	NTildei := new(big.Int).Mul(P, Q)
	modNTildeI := common.ModInt(NTildei)

	p, q := sgps[0].Prime(), sgps[1].Prime()
	modPQ := common.ModInt(new(big.Int).Mul(p, q))
	f1 := common.GetRandomPositiveRelativelyPrimeInt(NTildei)
	alpha := common.GetRandomPositiveRelativelyPrimeInt(NTildei)
<<<<<<< HEAD
	beta := modPQ.ModInverse(alpha)
=======
	beta := modPQ.Inverse(alpha)
>>>>>>> c58e4b5a
	h1i := modNTildeI.Mul(f1, f1)
	h2i := modNTildeI.Exp(h1i, alpha)

	preParams := &LocalPreParams{
<<<<<<< HEAD
		PaillierSK: paiSK,
		NTildei:    NTildei,
		H1i:        h1i,
		H2i:        h2i,
		Alpha:      alpha,
		Beta:       beta,
		P:          p,
		Q:          q,
=======
		PaillierSK:          paiSK,
		AuthEcdsaPrivateKey: (*ecdsautils.MarshallableEcdsaPrivateKey)(authEcdsaKey),
		NTildei:             NTildei,
		H1i:                 h1i,
		H2i:                 h2i,
		Alpha:               alpha,
		Beta:                beta,
		P:                   p,
		Q:                   q,
>>>>>>> c58e4b5a
	}
	return preParams, nil
}<|MERGE_RESOLUTION|>--- conflicted
+++ resolved
@@ -7,8 +7,6 @@
 package keygen
 
 import (
-	"crypto/ecdsa"
-	"crypto/rand"
 	"errors"
 	"math/big"
 	"runtime"
@@ -16,8 +14,6 @@
 
 	"github.com/binance-chain/tss-lib/common"
 	"github.com/binance-chain/tss-lib/crypto/paillier"
-	"github.com/binance-chain/tss-lib/ecdsa"
-	"github.com/binance-chain/tss-lib/tss"
 )
 
 const (
@@ -43,97 +39,8 @@
 	}
 	if concurrency /= 3; concurrency < 1 {
 		concurrency = 1
-<<<<<<< HEAD
-=======
 	}
 
-	// prepare for concurrent Paillier and safe prime generation
-	paiCh := make(chan *paillier.PrivateKey, 1)
-	authECDSACh := make(chan *ecdsa.PrivateKey, 1)
-	sgpCh := make(chan []*common.GermainSafePrime, 1)
-
-	// 4. generate Paillier public key E_i, private key and proof
-	go func(ch chan<- *paillier.PrivateKey) {
-		common.Logger.Info("generating the Paillier modulus, please wait...")
-		start := time.Now()
-		// more concurrency weight is assigned here because the paillier primes have a requirement of having "large" P-Q
-		PiPaillierSk, _, err := paillier.GenerateKeyPair(paillierModulusLen, timeout, concurrency*2)
-		if err != nil {
-			ch <- nil
-			return
-		}
-		common.Logger.Infof("paillier modulus generated. took %s\n", time.Since(start))
-		ch <- PiPaillierSk
-	}(paiCh)
-
-	// 4.5 generate an ECDSA key pair to authenticate the player's signature share.
-	go func(ch chan<- *ecdsa.PrivateKey) {
-		common.Logger.Info("generating the ECDSA keys for party authentication, please wait...")
-		start := time.Now()
-		key, err := ecdsa.GenerateKey(tss.EC(), rand.Reader)
-		if err != nil {
-			ch <- nil
-			return
-		}
-		common.Logger.Infof("party auth ECDSA keys generated. took %s\n", time.Since(start))
-		ch <- key
-	}(authECDSACh)
-
-	// 5-7. generate safe primes for ZKPs used later on
-	go func(ch chan<- []*common.GermainSafePrime) {
-		var err error
-		common.Logger.Info("generating the safe primes for the signing proofs, please wait...")
-		start := time.Now()
-		sgps, err := common.GetRandomSafePrimesConcurrent(safePrimeBitLen, 2, timeout, concurrency)
-		if err != nil {
-			ch <- nil
-			return
-		}
-		common.Logger.Infof("safe primes generated. took %s\n", time.Since(start))
-		ch <- sgps
-	}(sgpCh)
-
-	// this ticker will print a log statement while the generating is still in progress
-	logProgressTicker := time.NewTicker(logProgressTickInterval)
-
-	// errors can be thrown in the following code; consume chans to end goroutines here
-	var sgps []*common.GermainSafePrime
-	var paiSK *paillier.PrivateKey
-	var authEcdsaKey *ecdsa.PrivateKey
-consumer:
-	for {
-		select {
-		case <-logProgressTicker.C:
-			common.Logger.Info("still generating primes...")
-		case sgps = <-sgpCh:
-			if sgps == nil ||
-				sgps[0] == nil || sgps[1] == nil ||
-				!sgps[0].Prime().ProbablyPrime(30) || !sgps[1].Prime().ProbablyPrime(30) ||
-				!sgps[0].SafePrime().ProbablyPrime(30) || !sgps[1].SafePrime().ProbablyPrime(30) {
-				return nil, errors.New("timeout or error while generating the safe primes")
-			}
-			if paiSK != nil && authEcdsaKey != nil {
-				break consumer
-			}
-		case authEcdsaKey = <-authECDSACh:
-			if authEcdsaKey == nil {
-				return nil, errors.New("timeout or error while generating the ECDSA party authentication keys")
-			}
-			if sgps != nil && paiSK != nil {
-				break consumer
-			}
-		case paiSK = <-paiCh:
-			if paiSK == nil {
-				return nil, errors.New("timeout or error while generating the Paillier secret key")
-			}
-			if sgps != nil && authEcdsaKey != nil {
-				break consumer
-			}
-		}
->>>>>>> c58e4b5a
-	}
-
-<<<<<<< HEAD
 	common.Logger.Info("generating the safe primes for the signing proofs, please wait...")
 	start := time.Now()
 	sgps, err := common.GetRandomSafePrimesConcurrent(safePrimeBitLen, 2, timeout, concurrency)
@@ -158,9 +65,6 @@
 	gcd := new(big.Int).GCD(nil, nil, PMinus1, QMinus1)
 	lambdaN := new(big.Int).Div(phiN, gcd)
 	paiSK := &paillier.PrivateKey{PublicKey: *paiPK, LambdaN: lambdaN, PhiN: phiN}
-=======
-	P, Q := sgps[0].SafePrime(), sgps[1].SafePrime()
->>>>>>> c58e4b5a
 	NTildei := new(big.Int).Mul(P, Q)
 	modNTildeI := common.ModInt(NTildei)
 
@@ -168,16 +72,11 @@
 	modPQ := common.ModInt(new(big.Int).Mul(p, q))
 	f1 := common.GetRandomPositiveRelativelyPrimeInt(NTildei)
 	alpha := common.GetRandomPositiveRelativelyPrimeInt(NTildei)
-<<<<<<< HEAD
-	beta := modPQ.ModInverse(alpha)
-=======
 	beta := modPQ.Inverse(alpha)
->>>>>>> c58e4b5a
 	h1i := modNTildeI.Mul(f1, f1)
 	h2i := modNTildeI.Exp(h1i, alpha)
 
 	preParams := &LocalPreParams{
-<<<<<<< HEAD
 		PaillierSK: paiSK,
 		NTildei:    NTildei,
 		H1i:        h1i,
@@ -186,17 +85,6 @@
 		Beta:       beta,
 		P:          p,
 		Q:          q,
-=======
-		PaillierSK:          paiSK,
-		AuthEcdsaPrivateKey: (*ecdsautils.MarshallableEcdsaPrivateKey)(authEcdsaKey),
-		NTildei:             NTildei,
-		H1i:                 h1i,
-		H2i:                 h2i,
-		Alpha:               alpha,
-		Beta:                beta,
-		P:                   p,
-		Q:                   q,
->>>>>>> c58e4b5a
 	}
 	return preParams, nil
 }